/**
 * Diffy API module info
 */
open module com.wildbeeslabs.sensiblemtrics.diffy.common {
    requires static lombok;
    requires slf4j.api;
    requires jsr305;
    requires com.fasterxml.jackson.annotation;
    requires org.apache.commons.lang3;
    requires com.fasterxml.jackson.databind;
    requires commons.collections;
    requires com.google.common;
    requires java.sql;
    requires org.mongodb.bson;
    requires gson;
    requires com.fasterxml.jackson.core;
    requires commons.beanutils;
    requires java.desktop;
    requires com.fasterxml.classmate;
    requires commons.lang;
    requires org.jetbrains.annotations;
    requires org.apache.commons.text;
    requires com.fasterxml.jackson.dataformat.yaml;
    requires protonpack;
    requires org.apache.commons.codec;
    requires java.compiler;
    requires org.jsoup;
    requires commons.validator;
<<<<<<< HEAD
    requires com.fasterxml.jackson.dataformat.cbor;
    requires jackson.dataformat.msgpack;
=======
    requires com.fasterxml.jackson.datatype.jdk8;
    requires com.fasterxml.jackson.datatype.jsr310;
>>>>>>> bd612e08

    // exports common annotation
    exports com.wildbeeslabs.sensiblemetrics.diffy.common.annotation;
    // exports common context
    exports com.wildbeeslabs.sensiblemetrics.diffy.common.context;
    // exports common entry
    exports com.wildbeeslabs.sensiblemetrics.diffy.common.entry.iface;
    exports com.wildbeeslabs.sensiblemetrics.diffy.common.entry.impl;
    exports com.wildbeeslabs.sensiblemetrics.diffy.common.entry.view;
    // exports common enumeration
    exports com.wildbeeslabs.sensiblemetrics.diffy.common.enumeration;
    // exports common event
    exports com.wildbeeslabs.sensiblemetrics.diffy.common.event.iface;
    exports com.wildbeeslabs.sensiblemetrics.diffy.common.event.impl;
    // exports common exception
    exports com.wildbeeslabs.sensiblemetrics.diffy.common.exception;
    // exports common helpers
    exports com.wildbeeslabs.sensiblemetrics.diffy.common.helpers.iface;
    exports com.wildbeeslabs.sensiblemetrics.diffy.common.helpers.impl;
    // exports common messaging
    exports com.wildbeeslabs.sensiblemetrics.diffy.common.messaging;
    // exports common service
    exports com.wildbeeslabs.sensiblemetrics.diffy.common.service;
    // exports common sort
    exports com.wildbeeslabs.sensiblemetrics.diffy.common.sort;
    // exports common stream
    exports com.wildbeeslabs.sensiblemetrics.diffy.common.stream.iface;
    exports com.wildbeeslabs.sensiblemetrics.diffy.common.stream.impl;
    // exports common utils
    exports com.wildbeeslabs.sensiblemetrics.diffy.common.utils;
    // exports common interfaces
    exports com.wildbeeslabs.sensiblemetrics.diffy.common.interfaces;
    // exports common property
    exports com.wildbeeslabs.sensiblemetrics.diffy.common.property.enumeration;
    exports com.wildbeeslabs.sensiblemetrics.diffy.common.property.impl;
    // exports common executor
    exports com.wildbeeslabs.sensiblemetrics.diffy.common.executor.configuration;
    exports com.wildbeeslabs.sensiblemetrics.diffy.common.executor.factory;
    exports com.wildbeeslabs.sensiblemetrics.diffy.common.executor.handler;
    exports com.wildbeeslabs.sensiblemetrics.diffy.common.executor.iface;
    exports com.wildbeeslabs.sensiblemetrics.diffy.common.executor.impl;
    exports com.wildbeeslabs.sensiblemetrics.diffy.common.executor.property;
}<|MERGE_RESOLUTION|>--- conflicted
+++ resolved
@@ -26,13 +26,10 @@
     requires java.compiler;
     requires org.jsoup;
     requires commons.validator;
-<<<<<<< HEAD
     requires com.fasterxml.jackson.dataformat.cbor;
     requires jackson.dataformat.msgpack;
-=======
     requires com.fasterxml.jackson.datatype.jdk8;
     requires com.fasterxml.jackson.datatype.jsr310;
->>>>>>> bd612e08
 
     // exports common annotation
     exports com.wildbeeslabs.sensiblemetrics.diffy.common.annotation;
