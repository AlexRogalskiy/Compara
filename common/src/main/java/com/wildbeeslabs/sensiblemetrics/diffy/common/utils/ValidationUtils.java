/*
 * The MIT License
 *
 * Copyright 2019 WildBees Labs, Inc.
 *
 * Permission is hereby granted, free of charge, to any person obtaining a copy
 * of this software and associated documentation files (the "Software"), to deal
 * in the Software without restriction, including without limitation the rights
 * to use, copy, modify, merge, publish, distribute, sublicense, and/or sell
 * copies of the Software, and to permit persons to whom the Software is
 * furnished to do so, subject to the following conditions:
 *
 * The above copyright notice and this permission notice shall be included in
 * all copies or substantial portions of the Software.
 *
 * THE SOFTWARE IS PROVIDED "AS IS", WITHOUT WARRANTY OF ANY KIND, EXPRESS OR
 * IMPLIED, INCLUDING BUT NOT LIMITED TO THE WARRANTIES OF MERCHANTABILITY,
 * FITNESS FOR A PARTICULAR PURPOSE AND NONINFRINGEMENT. IN NO EVENT SHALL THE
 * AUTHORS OR COPYRIGHT HOLDERS BE LIABLE FOR ANY CLAIM, DAMAGES OR OTHER
 * LIABILITY, WHETHER IN AN ACTION OF CONTRACT, TORT OR OTHERWISE, ARISING FROM,
 * OUT OF OR IN CONNECTION WITH THE SOFTWARE OR THE USE OR OTHER DEALINGS IN
 * THE SOFTWARE.
 */
<<<<<<< HEAD
package com.wildbeeslabs.sensiblemetrics.diffy.utils;
=======
package com.wildbeeslabs.sensiblemetrics.diffy.common.utils;
>>>>>>> bd612e08

import lombok.experimental.UtilityClass;
import org.apache.commons.lang3.StringUtils;

import java.util.Objects;
import java.util.regex.Pattern;

/**
 * Validation utilities implementation
 *
 * @author Alex
 * @version 1.0.0
 * @since 2017-08-07
 */
@UtilityClass
public class ValidationUtils {

    /**
     * <p>Checks if the value matches the regular expression.</p>
     *
     * @param value  The value validation is being performed on.
     * @param regexp The regular expression.
     * @return true if matches the regular expression.
     */
    public static boolean matchRegexp(final String value, final String regexp) {
        if (StringUtils.isBlank(regexp)) {
            return false;
        }
        return Pattern.matches(regexp, value);
    }

    /**
     * <p>Checks if the value can safely be converted to a byte primitive.</p>
     *
     * @param value The value validation is being performed on.
     * @return true if the value can be converted to a Byte.
     */
    public static boolean isByte(final String value) {
        return Objects.nonNull(FormatUtils.formatByte(value));
    }

    /**
     * <p>Checks if the value can safely be converted to a short primitive.</p>
     *
     * @param value The value validation is being performed on.
     * @return true if the value can be converted to a Short.
     */
    public static boolean isShort(final String value) {
        return Objects.nonNull(FormatUtils.formatShort(value));
    }

    /**
     * <p>Checks if the value can safely be converted to a int primitive.</p>
     *
     * @param value The value validation is being performed on.
     * @return true if the value can be converted to an Integer.
     */
    public static boolean isInt(final String value) {
        return Objects.nonNull(FormatUtils.formatInt(value));
    }

    /**
     * <p>Checks if the value can safely be converted to a long primitive.</p>
     *
     * @param value The value validation is being performed on.
     * @return true if the value can be converted to a Long.
     */
    public static boolean isLong(final String value) {
        return Objects.nonNull(FormatUtils.formatLong(value));
    }

    /**
     * <p>Checks if the value can safely be converted to a float primitive.</p>
     *
     * @param value The value validation is being performed on.
     * @return true if the value can be converted to a Float.
     */
    public static boolean isFloat(final String value) {
        return Objects.nonNull(FormatUtils.formatFloat(value));
    }

    /**
     * <p>Checks if the value can safely be converted to a double primitive.</p>
     *
     * @param value The value validation is being performed on.
     * @return true if the value can be converted to a Double.
     */
    public static boolean isDouble(final String value) {
        return Objects.nonNull(FormatUtils.formatDouble(value));
    }

    /**
     * <p>Checks if a value is within a range (min &amp; max specified
     * in the vars attribute).</p>
     *
     * @param value The value validation is being performed on.
     * @param min   The minimum value of the range.
     * @param max   The maximum value of the range.
     * @return true if the value is in the specified range.
     */
    public static boolean isInRange(byte value, byte min, byte max) {
        return ((value >= min) && (value <= max));
    }

    /**
     * <p>Checks if a value is within a range (min &amp; max specified
     * in the vars attribute).</p>
     *
     * @param value The value validation is being performed on.
     * @param min   The minimum value of the range.
     * @param max   The maximum value of the range.
     * @return true if the value is in the specified range.
     */
    public static boolean isInRange(int value, int min, int max) {
        return ((value >= min) && (value <= max));
    }

    /**
     * <p>Checks if a value is within a range (min &amp; max specified
     * in the vars attribute).</p>
     *
     * @param value The value validation is being performed on.
     * @param min   The minimum value of the range.
     * @param max   The maximum value of the range.
     * @return true if the value is in the specified range.
     */
    public static boolean isInRange(float value, float min, float max) {
        return ((value >= min) && (value <= max));
    }

    /**
     * <p>Checks if a value is within a range (min &amp; max specified
     * in the vars attribute).</p>
     *
     * @param value The value validation is being performed on.
     * @param min   The minimum value of the range.
     * @param max   The maximum value of the range.
     * @return true if the value is in the specified range.
     */
    public static boolean isInRange(short value, short min, short max) {
        return ((value >= min) && (value <= max));
    }

    /**
     * <p>Checks if a value is within a range (min &amp; max specified
     * in the vars attribute).</p>
     *
     * @param value The value validation is being performed on.
     * @param min   The minimum value of the range.
     * @param max   The maximum value of the range.
     * @return true if the value is in the specified range.
     */
    public static boolean isInRange(long value, long min, long max) {
        return ((value >= min) && (value <= max));
    }

    /**
     * <p>Checks if a value is within a range (min &amp; max specified
     * in the vars attribute).</p>
     *
     * @param value The value validation is being performed on.
     * @param min   The minimum value of the range.
     * @param max   The maximum value of the range.
     * @return true if the value is in the specified range.
     */
    public static boolean isInRange(double value, double min, double max) {
        return ((value >= min) && (value <= max));
    }

    /**
     * <p>Checks if the value's length is less than or equal to the max.</p>
     *
     * @param value The value validation is being performed on.
     * @param max   The maximum length.
     * @return true if the value's length is less than the specified maximum.
     */
    public static boolean maxLength(final String value, int max) {
        return (value.length() <= max);
    }

    /**
     * <p>Checks if the value's adjusted length is less than or equal to the max.</p>
     *
     * @param value         The value validation is being performed on.
     * @param max           The maximum length.
     * @param lineEndLength The length to use for line endings.
     * @return true if the value's length is less than the specified maximum.
     */
    public static boolean maxLength(final String value, int max, int lineEndLength) {
        final int adjustAmount = adjustForLineEnding(value, lineEndLength);
        return ((value.length() + adjustAmount) <= max);
    }

    /**
     * <p>Checks if the value's length is greater than or equal to the min.</p>
     *
     * @param value The value validation is being performed on.
     * @param min   The minimum length.
     * @return true if the value's length is more than the specified minimum.
     */
    public static boolean minLength(final String value, int min) {
        return (value.length() >= min);
    }

    /**
     * <p>Checks if the value's adjusted length is greater than or equal to the min.</p>
     *
     * @param value         The value validation is being performed on.
     * @param min           The minimum length.
     * @param lineEndLength The length to use for line endings.
     * @return true if the value's length is more than the specified minimum.
     */
    public static boolean minLength(final String value, int min, int lineEndLength) {
        int adjustAmount = adjustForLineEnding(value, lineEndLength);
        return ((value.length() + adjustAmount) >= min);
    }

    /**
     * Calculate an adjustment amount for line endings.
     * <p>
     * See Bug 37962 for the rational behind this.
     *
     * @param value         The value validation is being performed on.
     * @param lineEndLength The length to use for line endings.
     * @return the adjustment amount.
     */
    private static int adjustForLineEnding(final String value, int lineEndLength) {
        int nCount = 0;
        int rCount = 0;
        for (int i = 0; i < value.length(); i++) {
            if (value.charAt(i) == '\n') {
                nCount++;
            }
            if (value.charAt(i) == '\r') {
                rCount++;
            }
        }
        return ((nCount * lineEndLength) - (rCount + nCount));
    }

    /**
     * <p>Checks if the value is greater than or equal to the min.</p>
     *
     * @param value The value validation is being performed on.
     * @param min   The minimum numeric value.
     * @return true if the value is &gt;= the specified minimum.
     */
    public static boolean minValue(int value, int min) {
        return (value >= min);
    }

    /**
     * <p>Checks if the value is greater than or equal to the min.</p>
     *
     * @param value The value validation is being performed on.
     * @param min   The minimum numeric value.
     * @return true if the value is &gt;= the specified minimum.
     */
    public static boolean minValue(long value, long min) {
        return (value >= min);
    }

    /**
     * <p>Checks if the value is greater than or equal to the min.</p>
     *
     * @param value The value validation is being performed on.
     * @param min   The minimum numeric value.
     * @return true if the value is &gt;= the specified minimum.
     */
    public static boolean minValue(double value, double min) {
        return (value >= min);
    }

    /**
     * <p>Checks if the value is greater than or equal to the min.</p>
     *
     * @param value The value validation is being performed on.
     * @param min   The minimum numeric value.
     * @return true if the value is &gt;= the specified minimum.
     */
    public static boolean minValue(float value, float min) {
        return (value >= min);
    }

    /**
     * <p>Checks if the value is less than or equal to the max.</p>
     *
     * @param value The value validation is being performed on.
     * @param max   The maximum numeric value.
     * @return true if the value is &lt;= the specified maximum.
     */
    public static boolean maxValue(int value, int max) {
        return (value <= max);
    }

    /**
     * <p>Checks if the value is less than or equal to the max.</p>
     *
     * @param value The value validation is being performed on.
     * @param max   The maximum numeric value.
     * @return true if the value is &lt;= the specified maximum.
     */
    public static boolean maxValue(long value, long max) {
        return (value <= max);
    }

    /**
     * <p>Checks if the value is less than or equal to the max.</p>
     *
     * @param value The value validation is being performed on.
     * @param max   The maximum numeric value.
     * @return true if the value is &lt;= the specified maximum.
     */
    public static boolean maxValue(double value, double max) {
        return (value <= max);
    }

    /**
     * <p>Checks if the value is less than or equal to the max.</p>
     *
     * @param value The value validation is being performed on.
     * @param max   The maximum numeric value.
     * @return true if the value is &lt;= the specified maximum.
     */
    public static boolean maxValue(float value, float max) {
        return (value <= max);
    }

    /**
     * Validates that the object is not null
     *
     * @param obj object to test
     */
    public static void notNull(final Object obj) {
        if (Objects.isNull(obj)) {
            throw new IllegalArgumentException("Object must not be null");
        }
    }

    /**
     * Validates that the object is not null
     *
     * @param obj object to test
     * @param msg message to output if validation fails
     */
    public static void notNull(final Object obj, final String msg) {
        if (Objects.nonNull(obj)) {
            throw new IllegalArgumentException(msg);
        }
    }

    /**
     * Validates that the value is true
     *
     * @param val object to test
     */
    public static void isTrue(boolean val) {
        if (!val) {
            throw new IllegalArgumentException("Must be true");
        }
    }

    /**
     * Validates that the value is true
     *
     * @param val object to test
     * @param msg message to output if validation fails
     */
    public static void isTrue(boolean val, final String msg) {
        if (!val) {
            throw new IllegalArgumentException(msg);
        }
    }

    /**
     * Validates that the value is false
     *
     * @param val object to test
     */
    public static void isFalse(boolean val) {
        if (val) {
            throw new IllegalArgumentException("Must be false");
        }
    }

    /**
     * Validates that the value is false
     *
     * @param val object to test
     * @param msg message to output if validation fails
     */
    public static void isFalse(boolean val, final String msg) {
        if (val) {
            throw new IllegalArgumentException(msg);
        }
    }

    /**
     * Validates that the array contains no null elements
     *
     * @param objects the array to test
     */
    public static void noNullElements(final Object[] objects) {
        noNullElements(objects, "Array must not contain any null objects");
    }

    /**
     * Validates that the array contains no null elements
     *
     * @param objects the array to test
     * @param msg     message to output if validation fails
     */
    public static void noNullElements(final Object[] objects, final String msg) {
        for (final Object obj : objects) {
            if (Objects.isNull(obj)) {
                throw new IllegalArgumentException(msg);
            }
        }
    }

    /**
     * Validates that the string is not empty
     *
     * @param string the string to test
     */
    public static void notEmpty(final String string) {
        if (StringUtils.isBlank(string)) {
            throw new IllegalArgumentException("String must not be empty");
        }
    }

    /**
     * Validates that the string is not empty
     *
     * @param string the string to test
     * @param msg    message to output if validation fails
     */
    public static void notEmpty(final String string, final String msg) {
        if (StringUtils.isBlank(string)) {
            throw new IllegalArgumentException(msg);
        }
    }

    /**
     * Cause a failure.
     *
     * @param msg message to output.
     */
    public static void fail(final String msg) {
        throw new IllegalArgumentException(msg);
    }

    /**
     * Helper method that requires the value argument to be 0.
     *
     * @param value - initial input value to check
     * @throws IndexOutOfBoundsException
     */
    public static void checkZero(final int value) throws IndexOutOfBoundsException {
        if (value != 0) {
            throw new IllegalArgumentException("ERROR: invalid value={%s}, supported only 0");
        }
    }

    /**
     * Helper method that checks lower/upper bounds
     *
     * @param lowerBound - initial input lower bound
     * @param upperBound - initial input upper bound
     * @throws IllegalStateException if bounds are invalid
     */
    public void checkBounds(int lowerBound, int upperBound) throws IllegalStateException {
        if ((lowerBound < 0) || (upperBound < 0 || lowerBound > upperBound)) {
            throw new IllegalArgumentException("ERROR: invalid lower={%s}, upper={%s} bounds");
        }
    }
}
<|MERGE_RESOLUTION|>--- conflicted
+++ resolved
@@ -21,11 +21,7 @@
  * OUT OF OR IN CONNECTION WITH THE SOFTWARE OR THE USE OR OTHER DEALINGS IN
  * THE SOFTWARE.
  */
-<<<<<<< HEAD
-package com.wildbeeslabs.sensiblemetrics.diffy.utils;
-=======
 package com.wildbeeslabs.sensiblemetrics.diffy.common.utils;
->>>>>>> bd612e08
 
 import lombok.experimental.UtilityClass;
 import org.apache.commons.lang3.StringUtils;
