--- conflicted
+++ resolved
@@ -35,12 +35,8 @@
 import com.fasterxml.jackson.databind.type.TypeFactory;
 import com.fasterxml.jackson.dataformat.cbor.CBORFactory;
 import com.fasterxml.jackson.dataformat.yaml.YAMLFactory;
-<<<<<<< HEAD
-import com.wildbeeslabs.sensiblemetrics.diffy.utils.ValidationUtils;
-=======
 import com.fasterxml.jackson.datatype.jdk8.Jdk8Module;
 import com.fasterxml.jackson.datatype.jsr310.JavaTimeModule;
->>>>>>> bd612e08
 import lombok.NonNull;
 import lombok.experimental.UtilityClass;
 import lombok.extern.slf4j.Slf4j;
@@ -52,6 +48,8 @@
 import java.text.SimpleDateFormat;
 import java.util.*;
 import java.util.stream.Collectors;
+
+import static com.wildbeeslabs.sensiblemetrics.diffy.common.utils.ServiceUtils.listOf;
 
 /**
  * Mapper utilities implementation
@@ -161,7 +159,7 @@
      * @return list of mapped objects of <code>outClass</code> type
      */
     public static <T, D> List<? extends D> toList(final Collection<T> source, final Class<? extends D> outClass) {
-        return ServiceUtils.listOf(source)
+        return listOf(source)
             .stream()
             .map(entity -> map(entity, outClass))
             .collect(Collectors.toList());
@@ -328,10 +326,9 @@
     public static <T> T fromYaml(final String fileName, final Class<T> clazz) {
         ValidationUtils.notNull(fileName, "File name should not be null");
         ValidationUtils.notNull(clazz, "Class should not be null");
-<<<<<<< HEAD
-=======
-
->>>>>>> bd612e08
+        ValidationUtils.notNull(fileName, "File name should not be null");
+        ValidationUtils.notNull(clazz, "Class should not be null");
+
         final ObjectMapper mapper = new ObjectMapper(new YAMLFactory());
         try {
             final URL url = MapperUtils.class.getClassLoader().getResource(fileName);
